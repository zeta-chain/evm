package keeper

import (
	"context"
	"encoding/json"
	"errors"
	"fmt"
	"math/big"
	"time"

	"github.com/ethereum/go-ethereum/common"
	"github.com/ethereum/go-ethereum/common/hexutil"
	"github.com/ethereum/go-ethereum/core"
	ethtypes "github.com/ethereum/go-ethereum/core/types"
	"github.com/ethereum/go-ethereum/core/vm"
	"github.com/ethereum/go-ethereum/eth/tracers"
	"github.com/ethereum/go-ethereum/eth/tracers/logger"
	ethparams "github.com/ethereum/go-ethereum/params"
	"google.golang.org/grpc/codes"
	"google.golang.org/grpc/status"

	tmproto "github.com/cometbft/cometbft/proto/tendermint/types"

	rpctypes "github.com/cosmos/evm/rpc/types"
	"github.com/cosmos/evm/utils"
	evmante "github.com/cosmos/evm/x/vm/ante"
	"github.com/cosmos/evm/x/vm/statedb"
	"github.com/cosmos/evm/x/vm/types"

	sdkmath "cosmossdk.io/math"
	storetypes "cosmossdk.io/store/types"

	sdk "github.com/cosmos/cosmos-sdk/types"
)

var _ types.QueryServer = Keeper{}

const (
	defaultTraceTimeout = 5 * time.Second
	// maxTracePredecessors is the maximum amount of transaction predecessors to be included in a trace Tx request.
	// This limit is chosen as a sensible default to prevent unbounded predecessor iteration.
	maxTracePredecessors = 10_000

	maxPredecessorGas = uint64(50_000_000)
)

// Account implements the Query/Account gRPC method. The method returns the
// *spendable* balance of the account in 18 decimals representation.
func (k Keeper) Account(c context.Context, req *types.QueryAccountRequest) (*types.QueryAccountResponse, error) {
	if req == nil {
		return nil, status.Error(codes.InvalidArgument, "empty request")
	}

	if err := utils.ValidateAddress(req.Address); err != nil {
		return nil, status.Error(
			codes.InvalidArgument, err.Error(),
		)
	}

	addr := common.HexToAddress(req.Address)

	ctx := sdk.UnwrapSDKContext(c)
	acct := k.GetAccountOrEmpty(ctx, addr)

	return &types.QueryAccountResponse{
		Balance:  acct.Balance.String(),
		CodeHash: common.BytesToHash(acct.CodeHash).Hex(),
		Nonce:    acct.Nonce,
	}, nil
}

func (k Keeper) CosmosAccount(c context.Context, req *types.QueryCosmosAccountRequest) (*types.QueryCosmosAccountResponse, error) {
	if req == nil {
		return nil, status.Error(codes.InvalidArgument, "empty request")
	}

	if err := utils.ValidateAddress(req.Address); err != nil {
		return nil, status.Error(
			codes.InvalidArgument, err.Error(),
		)
	}

	ctx := sdk.UnwrapSDKContext(c)

	ethAddr := common.HexToAddress(req.Address)
	cosmosAddr := sdk.AccAddress(ethAddr.Bytes())

	account := k.accountKeeper.GetAccount(ctx, cosmosAddr)
	res := types.QueryCosmosAccountResponse{
		CosmosAddress: cosmosAddr.String(),
	}

	if account != nil {
		res.Sequence = account.GetSequence()
		res.AccountNumber = account.GetAccountNumber()
	}

	return &res, nil
}

// ValidatorAccount implements the Query/Balance gRPC method
func (k Keeper) ValidatorAccount(c context.Context, req *types.QueryValidatorAccountRequest) (*types.QueryValidatorAccountResponse, error) {
	if req == nil {
		return nil, status.Error(codes.InvalidArgument, "empty request")
	}

	consAddr, err := sdk.ConsAddressFromBech32(req.ConsAddress)
	if err != nil {
		return nil, status.Error(
			codes.InvalidArgument, err.Error(),
		)
	}

	ctx := sdk.UnwrapSDKContext(c)

	validator, err := k.stakingKeeper.GetValidatorByConsAddr(ctx, consAddr)
	if err != nil {
		return nil, fmt.Errorf("error while getting validator %s. %w", consAddr.String(), err)
	}

	valAddr := validator.GetOperator()
	addrBz, err := k.stakingKeeper.ValidatorAddressCodec().StringToBytes(valAddr)
	if err != nil {
		return nil, fmt.Errorf("error while getting validator %s. %w", consAddr.String(), err)
	}

	res := types.QueryValidatorAccountResponse{
		AccountAddress: sdk.AccAddress(addrBz).String(),
	}

	account := k.accountKeeper.GetAccount(ctx, addrBz)
	if account != nil {
		res.Sequence = account.GetSequence()
		res.AccountNumber = account.GetAccountNumber()
	}

	return &res, nil
}

// Balance implements the Query/Balance gRPC method. The method returns the 18
// decimal representation of the account's *spendable* balance.
func (k Keeper) Balance(c context.Context, req *types.QueryBalanceRequest) (*types.QueryBalanceResponse, error) {
	if req == nil {
		return nil, status.Error(codes.InvalidArgument, "empty request")
	}

	if err := utils.ValidateAddress(req.Address); err != nil {
		return nil, status.Error(
			codes.InvalidArgument,
			types.ErrZeroAddress.Error(),
		)
	}

	ctx := sdk.UnwrapSDKContext(c)

	balanceInt := k.SpendableCoin(ctx, common.HexToAddress(req.Address))

	return &types.QueryBalanceResponse{
		Balance: balanceInt.String(),
	}, nil
}

// Storage implements the Query/Storage gRPC method
func (k Keeper) Storage(c context.Context, req *types.QueryStorageRequest) (*types.QueryStorageResponse, error) {
	if req == nil {
		return nil, status.Error(codes.InvalidArgument, "empty request")
	}

	if err := utils.ValidateAddress(req.Address); err != nil {
		return nil, status.Error(
			codes.InvalidArgument,
			types.ErrZeroAddress.Error(),
		)
	}

	ctx := sdk.UnwrapSDKContext(c)

	address := common.HexToAddress(req.Address)
	key := common.HexToHash(req.Key)

	state := k.GetState(ctx, address, key)
	stateHex := state.Hex()

	return &types.QueryStorageResponse{
		Value: stateHex,
	}, nil
}

// Code implements the Query/Code gRPC method
func (k Keeper) Code(c context.Context, req *types.QueryCodeRequest) (*types.QueryCodeResponse, error) {
	if req == nil {
		return nil, status.Error(codes.InvalidArgument, "empty request")
	}

	if err := utils.ValidateAddress(req.Address); err != nil {
		return nil, status.Error(
			codes.InvalidArgument,
			types.ErrZeroAddress.Error(),
		)
	}

	ctx := sdk.UnwrapSDKContext(c)

	address := common.HexToAddress(req.Address)
	acct := k.GetAccountWithoutBalance(ctx, address)

	var code []byte
	if acct != nil && acct.HasCodeHash() {
		code = k.GetCode(ctx, common.BytesToHash(acct.CodeHash))
	}

	return &types.QueryCodeResponse{
		Code: code,
	}, nil
}

// Params implements the Query/Params gRPC method
func (k Keeper) Params(c context.Context, _ *types.QueryParamsRequest) (*types.QueryParamsResponse, error) {
	ctx := sdk.UnwrapSDKContext(c)
	params := k.GetParams(ctx)

	return &types.QueryParamsResponse{
		Params: params,
	}, nil
}

// EthCall implements eth_call rpc api.
func (k Keeper) EthCall(c context.Context, req *types.EthCallRequest) (*types.MsgEthereumTxResponse, error) {
	if req == nil {
		return nil, status.Error(codes.InvalidArgument, "empty request")
	}

	var overrides *rpctypes.StateOverride
	if len(req.Overrides) > 0 {
		overrides = new(rpctypes.StateOverride)
		if err := json.Unmarshal(req.Overrides, overrides); err != nil {
			return nil, status.Error(codes.InvalidArgument, fmt.Sprintf("invalid state overrides format: %s", err.Error()))
		}
	}

	ctx := sdk.UnwrapSDKContext(c)

	var args types.TransactionArgs
	err := json.Unmarshal(req.Args, &args)
	if err != nil {
		return nil, status.Error(codes.InvalidArgument, err.Error())
	}

	cfg, err := k.EVMConfig(ctx, GetProposerAddress(ctx, req.ProposerAddress))
	if err != nil {
		return nil, status.Error(codes.Internal, err.Error())
	}

	// ApplyMessageWithConfig expect correct nonce set in msg
	nonce := k.GetNonce(ctx, args.GetFrom())
	args.Nonce = (*hexutil.Uint64)(&nonce)

	if err := args.CallDefaults(req.GasCap, cfg.BaseFee, types.GetEthChainConfig().ChainID); err != nil {
		return nil, status.Error(codes.InvalidArgument, err.Error())
	}

	msg := args.ToMessage(cfg.BaseFee, false, false)
	txConfig := statedb.NewEmptyTxConfig()

	// pass false to not commit StateDB
	res, err := k.ApplyMessageWithConfig(ctx, *msg, nil, false, cfg, txConfig, false, overrides)
	if err != nil {
		return nil, status.Error(codes.Internal, err.Error())
	}

	return res, nil
}

// EstimateGas implements eth_estimateGas rpc api.
func (k Keeper) EstimateGas(c context.Context, req *types.EthCallRequest) (*types.EstimateGasResponse, error) {
	return k.EstimateGasInternal(c, req, types.RPC)
}

// EstimateGasInternal returns the gas estimation for the corresponding request.
// This function is called from the RPC client (eth_estimateGas) and internally.
// When called from the RPC client, we need to reset the gas meter before
// simulating the transaction to have
// an accurate gas estimation for EVM extensions transactions.
func (k Keeper) EstimateGasInternal(c context.Context, req *types.EthCallRequest, fromType types.CallType) (*types.EstimateGasResponse, error) {
	if req == nil {
		return nil, status.Error(codes.InvalidArgument, "empty request")
	}

	ctx := sdk.UnwrapSDKContext(c)

	if req.GasCap < ethparams.TxGas {
		return nil, status.Errorf(codes.InvalidArgument, "gas cap cannot be lower than %d", ethparams.TxGas)
	}

	var args types.TransactionArgs
	err := json.Unmarshal(req.Args, &args)
	if err != nil {
		return nil, status.Error(codes.InvalidArgument, err.Error())
	}

	// Binary search the gas requirement, as it may be higher than the amount used
	var (
		lo     = ethparams.TxGas - 1
		hi     uint64
		gasCap uint64
	)

	// Determine the highest gas limit can be used during the estimation.
	if args.Gas != nil && uint64(*args.Gas) >= ethparams.TxGas {
		hi = uint64(*args.Gas)
	} else {
		// Query block gas limit
		params := ctx.ConsensusParams()
		if params.Block != nil && params.Block.MaxGas > 0 {
			hi = uint64(params.Block.MaxGas) //nolint:gosec // G115 // won't exceed uint64
		} else {
			hi = req.GasCap
		}
	}

	// Recap the highest gas allowance with specified gascap.
	if req.GasCap != 0 && hi > req.GasCap {
		hi = req.GasCap
	}

	gasCap = hi
	cfg, err := k.EVMConfig(ctx, GetProposerAddress(ctx, req.ProposerAddress))
	if err != nil {
		return nil, status.Error(codes.Internal, "failed to load evm config")
	}

	// ApplyMessageWithConfig expect correct nonce set in msg
	nonce := k.GetNonce(ctx, args.GetFrom())
	args.Nonce = (*hexutil.Uint64)(&nonce)

	txConfig := statedb.NewEmptyTxConfig()

	if args.Gas == nil {
		args.Gas = new(hexutil.Uint64)
	}
	if err := args.CallDefaults(req.GasCap, cfg.BaseFee, types.GetEthChainConfig().ChainID); err != nil {
		return nil, status.Error(codes.InvalidArgument, err.Error())
	}

	// convert the tx args to an ethereum message
	msg := args.ToMessage(cfg.BaseFee, true, true)

	// Recap the highest gas limit with account's available balance.
	if msg.GasFeeCap.BitLen() != 0 {
		baseDenom := types.GetEVMCoinDenom()

		balance := k.bankWrapper.SpendableCoin(ctx, sdk.AccAddress(args.From.Bytes()), baseDenom)
		available := balance.Amount
		transfer := "0"
		if args.Value != nil {
			if args.Value.ToInt().Cmp(available.BigInt()) >= 0 {
				return nil, core.ErrInsufficientFundsForTransfer
			}
			available = available.Sub(sdkmath.NewIntFromBigInt(args.Value.ToInt()))
			transfer = args.Value.String()
		}
		allowance := available.Quo(sdkmath.NewIntFromBigInt(msg.GasFeeCap))

		// If the allowance is larger than maximum uint64, skip checking
		if allowance.IsUint64() && hi > allowance.Uint64() {
			k.Logger(ctx).Debug("Gas estimation capped by limited funds", "original", hi, "balance", balance,
				"sent", transfer, "maxFeePerGas", msg.GasFeeCap.String(), "fundable", allowance)

			hi = allowance.Uint64()
			if hi < ethparams.TxGas {
				return nil, core.ErrInsufficientFunds
			}
		}
	}

	// NOTE: the errors from the executable below should be consistent with go-ethereum,
	// so we don't wrap them with the gRPC status code

	// create a helper to check if a gas allowance results in an executable transaction
	executable := func(gas uint64) (vmError bool, rsp *types.MsgEthereumTxResponse, err error) {
		// update the message with the new gas value
		msg.GasLimit = gas

		tmpCtx := ctx
		if fromType == types.RPC {
			tmpCtx, _ = ctx.CacheContext()

			acct := k.GetAccount(tmpCtx, msg.From)

			from := msg.From
			if acct == nil {
				acc := k.accountKeeper.NewAccountWithAddress(tmpCtx, from[:])
				k.accountKeeper.SetAccount(tmpCtx, acc)
				acct = statedb.NewEmptyAccount()
			}
			// When submitting a transaction, the `EthIncrementSenderSequence` ante handler increases the account nonce
			acct.Nonce = nonce + 1
			err = k.SetAccount(tmpCtx, from, *acct)
			if err != nil {
				return true, nil, err
			}
			// resetting the gasMeter after increasing the sequence to have an accurate gas estimation on EVM extensions transactions
			tmpCtx = buildTraceCtx(tmpCtx, msg.GasLimit)
		}
		// pass false to not commit StateDB
		rsp, err = k.ApplyMessageWithConfig(tmpCtx, *msg, nil, false, cfg, txConfig, false, nil)
		if err != nil {
			if errors.Is(err, core.ErrIntrinsicGas) || errors.Is(err, core.ErrFloorDataGas) {
				return true, nil, nil // Special case, raise gas limit
			}
			return true, nil, err // Bail out
		}
		return len(rsp.VmError) > 0, rsp, nil
	}

	// Adapted from go-ethereum gas estimator for early short-circuit and optimistic bounds:
	// https://github.com/ethereum/go-ethereum/blob/v1.16.2/eth/gasestimator/gasestimator.go

	// If the transaction is a plain value transfer, short circuit estimation and
	// directly try 21000. Returning 21000 without any execution is dangerous as
	// some tx field combos might bump the price up even for plain transfers (e.g.
	// unused access list items). Ever so slightly wasteful, but safer overall.
	if len(msg.Data) == 0 && msg.To != nil {
		acct := k.GetAccountWithoutBalance(ctx, *msg.To)
		if acct == nil || !acct.HasCodeHash() {
			failed, _, err := executable(ethparams.TxGas)
			if err == nil && !failed {
				return &types.EstimateGasResponse{Gas: ethparams.TxGas}, nil
			}
		}
	}

	// We first execute the transaction at the highest allowable gas limit, since if this fails we
	// can return error immediately.
	failed, result, err := executable(hi)
	if err != nil {
		return nil, err
	}
	if failed {
		// Preserve Cosmos error semantics when the cap is reached
		if hi == gasCap {
			if result != nil && result.VmError != vm.ErrOutOfGas.Error() {
				if result.VmError == vm.ErrExecutionReverted.Error() {
					return &types.EstimateGasResponse{
						Ret:     result.Ret,
						VmError: result.VmError,
					}, nil
				}
				return nil, errors.New(result.VmError)
			}
			return nil, fmt.Errorf("gas required exceeds allowance (%d)", gasCap)
		}
		// If no larger allowance is available, fail fast
		return nil, fmt.Errorf("gas required exceeds allowance (%d)", hi)
	}

	// There's a fairly high chance for the transaction to execute successfully
	// with gasLimit set to the first execution's usedGas + gasRefund. Explicitly
	// check that gas amount and use as a limit for the binary search.
	optimisticGasLimit := (result.MaxUsedGas + ethparams.CallStipend) * 64 / 63
	if optimisticGasLimit < hi {
		failed, _, err = executable(optimisticGasLimit)
		if err != nil {
			return nil, err
		}
		if failed {
			lo = optimisticGasLimit
		} else {
			hi = optimisticGasLimit
		}
	}

	// Binary search for the smallest gas limit that allows the tx to execute successfully.
	hi, err = types.BinSearch(lo, hi, executable)
	if err != nil {
		return nil, err
	}

	return &types.EstimateGasResponse{Gas: hi}, nil
}

// TraceTx configures a new tracer according to the provided configuration, and
// executes the given message in the provided environment. The return value will
// be tracer-dependent.
func (k Keeper) TraceTx(c context.Context, req *types.QueryTraceTxRequest) (*types.QueryTraceTxResponse, error) {
	if req == nil || req.Msg == nil {
		return nil, status.Error(codes.InvalidArgument, "empty request")
	}

	if req.TraceConfig != nil && req.TraceConfig.Limit < 0 {
		return nil, status.Errorf(codes.InvalidArgument, "output limit cannot be negative, got %d", req.TraceConfig.Limit)
	}

	if len(req.Predecessors) > maxTracePredecessors {
		return nil, status.Errorf(codes.InvalidArgument, "too many predecessors, got %d: limit %d", len(req.Predecessors), maxTracePredecessors)
	}

	// get the context of block beginning
	requestedHeight := req.BlockNumber
	if requestedHeight < 1 {
		// In Ethereum, the genesis block height is 0, but in CometBFT, the genesis block height is 1.
		// So here we set the minimum requested height to 1.
		requestedHeight = 1
	}

	ctx := sdk.UnwrapSDKContext(c)
	// the caller sets the `ctx.BlockHeight()` to be `requestedHeight - 1`, so we can get the context of block beginning
	if requestedHeight > ctx.BlockHeight()+1 {
		return nil, status.Errorf(codes.FailedPrecondition, "requested height [%d] must be less than or equal to current height [%d]", requestedHeight, ctx.BlockHeight())
	}
	// TODO: ideally, this query should validate that the block hash, predecessor transactions, and main trace tx actually existed in the block requested.
	// These fields should not be defined by a user.
	// For now, since the backend uses this query to run its traces, we cannot do much here. This needs to be refactored
	// so that backend isn't using this method over gRPC, but directly.
	// see: https://linear.app/cosmoslabs/issue/EVM-149/some-xvm-queries-are-meant-to-be-internal
	ctx = ctx.WithBlockHeight(requestedHeight)
	ctx = ctx.WithBlockTime(req.BlockTime)
	ctx = ctx.WithHeaderHash(common.Hex2Bytes(req.BlockHash))

	// to get the base fee we only need the block max gas in the consensus params
	ctx = ctx.WithConsensusParams(tmproto.ConsensusParams{
		Block: &tmproto.BlockParams{MaxGas: req.BlockMaxGas},
	})

	cfg, err := k.EVMConfig(ctx, GetProposerAddress(ctx, req.ProposerAddress))
	if err != nil {
		return nil, status.Errorf(codes.Internal, "failed to load evm config: %s", err.Error())
	}

	// compute and use base fee of the height that is being traced
	baseFee := k.feeMarketWrapper.CalculateBaseFee(ctx)
	if baseFee != nil {
		cfg.BaseFee = baseFee
	}

	signer := ethtypes.MakeSigner(types.GetEthChainConfig(), big.NewInt(ctx.BlockHeight()), uint64(ctx.BlockTime().Unix())) //#nosec G115 -- int overflow is not a concern here
	txConfig := statedb.NewEmptyTxConfig()

	// gas used at this point corresponds to GetProposerAddress & CalculateBaseFee
	// need to reset gas meter per transaction to be consistent with tx execution
	// and avoid stacking the gas used of every predecessor in the same gas meter

	ctx = evmante.BuildEvmExecutionCtx(ctx).
		WithGasMeter(storetypes.NewGasMeter(maxPredecessorGas))
	for i, tx := range req.Predecessors {
		ethTx := tx.AsTransaction()
		var msg *core.Message
		// if tx is not unsigned, from field should be derived from signer, which can be done using AsMessage function
		if !isUnsigned(ethTx) {
			msg, err = core.TransactionToMessage(ethTx, signer, cfg.BaseFee)
			if err != nil {
				continue
			}
		} else {
			msg = unsignedTxAsMessage(common.BytesToAddress(req.Msg.From), ethTx, cfg.BaseFee)
		}
		msg.GasLimit = min(msg.GasLimit, maxPredecessorGas)
		txConfig.TxHash = ethTx.Hash()
		txConfig.TxIndex = uint(i) //nolint:gosec // G115 // won't exceed uint64

		ctx = buildTraceCtx(ctx, msg.GasLimit)
		// we ignore the error here. this endpoint, ideally, is called internally from the ETH backend, which will call this query
		// using all previous txs in the trace transaction's block. some of those _could_ be invalid transactions.
		rsp, _ := k.ApplyMessageWithConfig(ctx, *msg, nil, true, cfg, txConfig, false, nil)
		if rsp != nil {
			ctx.GasMeter().ConsumeGas(rsp.GasUsed, "evm predecessor tx")
			txConfig.LogIndex += uint(len(rsp.Logs))
		}
	}

	tx := req.Msg.AsTransaction()
	txConfig.TxHash = tx.Hash()
	if len(req.Predecessors) > 0 {
		txConfig.TxIndex++
	}

	result, _, err := k.traceTx(ctx, cfg, txConfig, signer, common.BytesToAddress(req.Msg.From), tx, req.TraceConfig, false)
	if err != nil {
		// error will be returned with detail status from traceTx
		return nil, err
	}

	resultData, err := json.Marshal(result)
	if err != nil {
		return nil, status.Error(codes.Internal, err.Error())
	}

	return &types.QueryTraceTxResponse{
		Data: resultData,
	}, nil
}

// TraceBlock configures a new tracer according to the provided configuration, and
// executes the given message in the provided environment for all the transactions in the queried block.
// The return value will be tracer dependent.
func (k Keeper) TraceBlock(c context.Context, req *types.QueryTraceBlockRequest) (*types.QueryTraceBlockResponse, error) {
	if req == nil {
		return nil, status.Error(codes.InvalidArgument, "empty request")
	}

	if req.TraceConfig != nil && req.TraceConfig.Limit < 0 {
		return nil, status.Errorf(codes.InvalidArgument, "output limit cannot be negative, got %d", req.TraceConfig.Limit)
	}

	// get the context of block beginning
	contextHeight := req.BlockNumber
	if contextHeight < 1 {
		// In Ethereum, the genesis block height is 0, but in CometBFT, the genesis block height is 1.
		// So here we set the minimum requested height to 1.
		contextHeight = 1
	}

	ctx := sdk.UnwrapSDKContext(c)
	ctx = ctx.WithBlockHeight(contextHeight)
	ctx = ctx.WithBlockTime(req.BlockTime)
	ctx = ctx.WithHeaderHash(common.Hex2Bytes(req.BlockHash))

	// to get the base fee we only need the block max gas in the consensus params
	ctx = ctx.WithConsensusParams(tmproto.ConsensusParams{
		Block: &tmproto.BlockParams{MaxGas: req.BlockMaxGas},
	})

	cfg, err := k.EVMConfig(ctx, GetProposerAddress(ctx, req.ProposerAddress))
	if err != nil {
		return nil, status.Error(codes.Internal, "failed to load evm config")
	}

	// compute and use base fee of height that is being traced
	baseFee := k.feeMarketWrapper.CalculateBaseFee(ctx)
	if baseFee != nil {
		cfg.BaseFee = baseFee
	}

	signer := ethtypes.MakeSigner(types.GetEthChainConfig(), big.NewInt(ctx.BlockHeight()), uint64(ctx.BlockTime().Unix())) //#nosec G115 -- int overflow is not a concern here
	txsLength := len(req.Txs)
	results := make([]*types.TxTraceResult, 0, txsLength)

	txConfig := statedb.NewEmptyTxConfig()

	for i, tx := range req.Txs {
		result := types.TxTraceResult{}
		ethTx := tx.AsTransaction()
		txConfig.TxHash = ethTx.Hash()
		txConfig.TxIndex = uint(i) //nolint:gosec // G115 // won't exceed uint64
		traceResult, logIndex, err := k.traceTx(ctx, cfg, txConfig, signer, common.BytesToAddress(tx.From), ethTx, req.TraceConfig, true)
		if err != nil {
			result.Error = err.Error()
		} else {
			txConfig.LogIndex = logIndex
			result.Result = traceResult
		}
		results = append(results, &result)
	}

	resultData, err := json.Marshal(results)
	if err != nil {
		return nil, status.Error(codes.Internal, err.Error())
	}

	return &types.QueryTraceBlockResponse{
		Data: resultData,
	}, nil
}

// TraceCall configures a new tracer according to the provided configuration, and
// executes the given call in the provided environment. The return value will
// be tracer dependent.
func (k Keeper) TraceCall(c context.Context, req *types.QueryTraceCallRequest) (*types.QueryTraceCallResponse, error) {
	if req == nil || req.Args == nil {
		return nil, status.Error(codes.InvalidArgument, "empty request")
	}

	if req.TraceConfig != nil && req.TraceConfig.Limit < 0 {
		return nil, status.Errorf(codes.InvalidArgument, "output limit cannot be negative, got %d", req.TraceConfig.Limit)
	}

	// get the context of block beginning
	requestedHeight := req.BlockNumber
	if requestedHeight < 1 {
		// In Ethereum, the genesis block height is 0, but in CometBFT, the genesis block height is 1.
		// So here we set the minimum requested height to 1.
		requestedHeight = 1
	}

	ctx := sdk.UnwrapSDKContext(c)
	// the caller sets the `ctx.BlockHeight()` to be `requestedHeight - 1`, so we can get the context of block beginning
	if requestedHeight > ctx.BlockHeight()+1 {
		return nil, status.Errorf(codes.FailedPrecondition, "requested height [%d] must be less than or equal to current height [%d]", requestedHeight, ctx.BlockHeight())
	}

	ctx = ctx.WithBlockHeight(requestedHeight)
	ctx = ctx.WithBlockTime(req.BlockTime)
	ctx = ctx.WithHeaderHash(common.Hex2Bytes(req.BlockHash))

	cfg, err := k.EVMConfig(ctx, GetProposerAddress(ctx, req.ProposerAddress))
	if err != nil {
		return nil, status.Errorf(codes.Internal, "failed to load evm config: %s", err.Error())
	}

	// compute and use base fee of the height that is being traced
	baseFee := k.feeMarketWrapper.CalculateBaseFee(ctx)
	if baseFee != nil {
		cfg.BaseFee = baseFee
	}

	// Get empty tx config
	txConfig := statedb.NewEmptyTxConfig()

	// Get transaction msg from args
	var args types.TransactionArgs
	err = json.Unmarshal(req.Args, &args)
	if err != nil {
		return nil, err
	}
	nonce := k.GetNonce(ctx, args.GetFrom())
	args.Nonce = (*hexutil.Uint64)(&nonce)
	// Fill in default values for missing transaction fields (gas, gasPrice, value, etc.)
	if err := args.CallDefaults(req.GasCap, baseFee, types.GetEthChainConfig().ChainID); err != nil {
		return nil, status.Error(codes.InvalidArgument, err.Error())
	}
	msg := args.ToMessage(baseFee, true, true)

	// trace call
	result, _, err := k.traceTxWithMsg(ctx, cfg, txConfig, msg, req.GetTraceConfig(), false)
	if err != nil {
		// error will be returned with detail status from traceTx
		return nil, err
	}

	resultData, err := json.Marshal(result)
	if err != nil {
		return nil, status.Error(codes.Internal, err.Error())
	}

	return &types.QueryTraceCallResponse{
		Data: resultData,
	}, nil
}

// traceTx do trace on one transaction, it returns a tuple: (traceResult, nextLogIndex, error).
func (k *Keeper) traceTx(
	ctx sdk.Context,
	cfg *statedb.EVMConfig,
	txConfig statedb.TxConfig,
	signer ethtypes.Signer,
	from common.Address,
	tx *ethtypes.Transaction,
	traceConfig *types.TraceConfig,
	commitMessage bool,
) (*any, uint, error) {
	msg, err := core.TransactionToMessage(tx, signer, cfg.BaseFee)
	if err != nil {
		return nil, 0, status.Error(codes.Internal, err.Error())
	}

	return k.traceTxWithMsg(ctx, cfg, txConfig, msg, traceConfig, commitMessage)
}

// traceTxWithMsg do trace on one Ethereum message, it returns a tuple: (traceResult, nextLogIndex, error).
func (k *Keeper) traceTxWithMsg(
	ctx sdk.Context,
	cfg *statedb.EVMConfig,
	txConfig statedb.TxConfig,
	msg *core.Message,
	traceConfig *types.TraceConfig,
	commitMessage bool,
) (*interface{}, uint, error) {
	// Assemble the structured logger or the JavaScript tracer
	var (
		tracer           *tracers.Tracer
		overrides        *ethparams.ChainConfig
		jsonTracerConfig json.RawMessage
		err              error
		timeout          = defaultTraceTimeout
	)
<<<<<<< HEAD

	var msg *core.Message
	if !isUnsigned(tx) {
		msg, err = core.TransactionToMessage(tx, signer, cfg.BaseFee)
		if err != nil {
			return nil, 0, status.Errorf(codes.InvalidArgument, "transaction to message: %v", err.Error())
		}
	} else {
		msg = unsignedTxAsMessage(from, tx, cfg.BaseFee)
	}
=======
>>>>>>> 733ea619

	if traceConfig == nil {
		traceConfig = &types.TraceConfig{}
	}

	if traceConfig != nil && traceConfig.TracerJsonConfig != "" {
		// ignore error. default to no traceConfig
		_ = json.Unmarshal([]byte(traceConfig.TracerJsonConfig), &jsonTracerConfig)
	}

	if traceConfig.Overrides != nil {
		overrides = traceConfig.Overrides.EthereumConfig(types.GetEthChainConfig().ChainID)
	}

	logConfig := logger.Config{
		EnableMemory:     traceConfig.EnableMemory,
		DisableStorage:   traceConfig.DisableStorage,
		DisableStack:     traceConfig.DisableStack,
		EnableReturnData: traceConfig.EnableReturnData,
		Limit:            int(traceConfig.Limit),
		Overrides:        overrides,
	}

	sLogger := logger.NewStructLogger(&logConfig)
	tracer = &tracers.Tracer{
		Hooks:     sLogger.Hooks(),
		GetResult: sLogger.GetResult,
		Stop:      sLogger.Stop,
	}

	tCtx := &tracers.Context{
		BlockHash: common.BytesToHash(ctx.HeaderHash()),
		TxIndex:   int(txConfig.TxIndex), //#nosec G115 -- int overflow is not a concern here
		TxHash:    txConfig.TxHash,
	}

	if traceConfig.Tracer != "" {
		var cfg json.RawMessage
		if traceConfig.TracerJsonConfig != "" {
			cfg = json.RawMessage(traceConfig.TracerJsonConfig)
		}
		if tracer, err = tracers.DefaultDirectory.New(traceConfig.Tracer, tCtx, cfg,
			types.GetEthChainConfig()); err != nil {
			return nil, 0, status.Error(codes.Internal, err.Error())
		}
	}

	// Define a meaningful timeout of a single transaction trace
	if traceConfig.Timeout != "" {
		if timeout, err = time.ParseDuration(traceConfig.Timeout); err != nil {
			return nil, 0, status.Errorf(codes.InvalidArgument, "timeout value: %s", err.Error())
		}
	}

	// Handle timeouts and RPC cancellations
	deadlineCtx, cancel := context.WithTimeout(ctx.Context(), timeout)
	defer cancel()

	go func() {
		<-deadlineCtx.Done()
		if errors.Is(deadlineCtx.Err(), context.DeadlineExceeded) {
			tracer.Stop(errors.New("execution timeout"))
		}
	}()

	// Build EVM execution context
	ctx = buildTraceCtx(ctx, msg.GasLimit)
	res, err := k.ApplyMessageWithConfig(ctx, *msg, tracer.Hooks, commitMessage, cfg, txConfig, false, nil)
	if err != nil {
		return nil, 0, status.Error(codes.Internal, err.Error())
	}

	var result interface{}
	result, err = tracer.GetResult()
	if err != nil {
		return nil, 0, status.Error(codes.Internal, err.Error())
	}

	return &result, txConfig.LogIndex + uint(len(res.Logs)), nil
}

// BaseFee implements the Query/BaseFee gRPC method
func (k Keeper) BaseFee(c context.Context, _ *types.QueryBaseFeeRequest) (*types.QueryBaseFeeResponse, error) {
	ctx := sdk.UnwrapSDKContext(c)

	baseFee := k.GetBaseFee(ctx)

	res := &types.QueryBaseFeeResponse{}
	if baseFee != nil {
		aux := sdkmath.NewIntFromBigInt(baseFee)
		res.BaseFee = &aux
	}

	return res, nil
}

// GlobalMinGasPrice implements the Query/GlobalMinGasPrice gRPC method
func (k Keeper) GlobalMinGasPrice(c context.Context, _ *types.QueryGlobalMinGasPriceRequest) (*types.QueryGlobalMinGasPriceResponse, error) {
	ctx := sdk.UnwrapSDKContext(c)
	minGasPrice := k.GetMinGasPrice(ctx).TruncateInt()
	return &types.QueryGlobalMinGasPriceResponse{MinGasPrice: minGasPrice}, nil
}

// Config implements the Query/Config gRPC method
func (k Keeper) Config(_ context.Context, _ *types.QueryConfigRequest) (*types.QueryConfigResponse, error) {
	config := types.GetChainConfig()
	config.Denom = types.GetEVMCoinDenom()
	config.Decimals = uint64(types.GetEVMCoinDecimals())

	return &types.QueryConfigResponse{Config: config}, nil
}

// buildTraceCtx builds a context for simulating or tracing transactions by:
// 1. assigning a new infinite gas meter with the provided gasLimit
// 2. calling BuildEvmExecutionCtx to set up gas configs consistent with Ethereum transaction execution.
func buildTraceCtx(ctx sdk.Context, gasLimit uint64) sdk.Context {
	return evmante.BuildEvmExecutionCtx(ctx).
<<<<<<< HEAD
		WithGasMeter(cosmosevmtypes.NewInfiniteGasMeterWithLimit(gasLimit))
}

func isUnsigned(ethTx *ethtypes.Transaction) bool {
	r, v, s := ethTx.RawSignatureValues()

	return (r == nil && v == nil && s == nil) || (r.Int64() == 0 && v.Int64() == 0 && s.Int64() == 0)
}

// same as core.TransactionToMessage, just from is provided instead of calculated from signature
func unsignedTxAsMessage(from common.Address, tx *ethtypes.Transaction, baseFee *big.Int) *core.Message {
	msg := &core.Message{
		From:                  from,
		Nonce:                 tx.Nonce(),
		GasLimit:              tx.Gas(),
		GasPrice:              new(big.Int).Set(tx.GasPrice()),
		GasFeeCap:             new(big.Int).Set(tx.GasFeeCap()),
		GasTipCap:             new(big.Int).Set(tx.GasTipCap()),
		To:                    tx.To(),
		Value:                 tx.Value(),
		Data:                  tx.Data(),
		AccessList:            tx.AccessList(),
		SetCodeAuthorizations: tx.SetCodeAuthorizations(),
		SkipNonceChecks:       false,
		SkipFromEOACheck:      false,
		BlobHashes:            tx.BlobHashes(),
		BlobGasFeeCap:         tx.BlobGasFeeCap(),
	}
	// If baseFee provided, set gasPrice to effectiveGasPrice.
	if baseFee != nil {
		msg.GasPrice = msg.GasPrice.Add(msg.GasTipCap, baseFee)
		if msg.GasPrice.Cmp(msg.GasFeeCap) > 0 {
			msg.GasPrice = msg.GasFeeCap
		}
	}

	return msg
=======
		WithGasMeter(types.NewInfiniteGasMeterWithLimit(gasLimit))
>>>>>>> 733ea619
}<|MERGE_RESOLUTION|>--- conflicted
+++ resolved
@@ -773,19 +773,17 @@
 		err              error
 		timeout          = defaultTraceTimeout
 	)
-<<<<<<< HEAD
-
-	var msg *core.Message
-	if !isUnsigned(tx) {
-		msg, err = core.TransactionToMessage(tx, signer, cfg.BaseFee)
-		if err != nil {
-			return nil, 0, status.Errorf(codes.InvalidArgument, "transaction to message: %v", err.Error())
-		}
-	} else {
-		msg = unsignedTxAsMessage(from, tx, cfg.BaseFee)
-	}
-=======
->>>>>>> 733ea619
+
+	// TODO: refactor this to include unsigned txs
+	// var msg *core.Message
+	// if !isUnsigned(tx) {
+	// 	msg, err = core.TransactionToMessage(tx, signer, cfg.BaseFee)
+	// 	if err != nil {
+	// 		return nil, 0, status.Errorf(codes.InvalidArgument, "transaction to message: %v", err.Error())
+	// 	}
+	// } else {
+	// 	msg = unsignedTxAsMessage(from, tx, cfg.BaseFee)
+	// }
 
 	if traceConfig == nil {
 		traceConfig = &types.TraceConfig{}
@@ -903,8 +901,7 @@
 // 2. calling BuildEvmExecutionCtx to set up gas configs consistent with Ethereum transaction execution.
 func buildTraceCtx(ctx sdk.Context, gasLimit uint64) sdk.Context {
 	return evmante.BuildEvmExecutionCtx(ctx).
-<<<<<<< HEAD
-		WithGasMeter(cosmosevmtypes.NewInfiniteGasMeterWithLimit(gasLimit))
+		WithGasMeter(types.NewInfiniteGasMeterWithLimit(gasLimit))
 }
 
 func isUnsigned(ethTx *ethtypes.Transaction) bool {
@@ -941,7 +938,4 @@
 	}
 
 	return msg
-=======
-		WithGasMeter(types.NewInfiniteGasMeterWithLimit(gasLimit))
->>>>>>> 733ea619
 }
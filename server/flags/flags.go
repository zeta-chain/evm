package flags

import (
	"github.com/spf13/cobra"
	"github.com/spf13/viper"

	"github.com/cosmos/cosmos-sdk/client/flags"
	"github.com/cosmos/cosmos-sdk/crypto/keyring"
)

// Tendermint/cosmos-sdk full-node start flags
const (
	WithCometBFT = "with-cometbft"
	Address      = "address"
	Transport    = "transport"
	TraceStore   = "trace-store"
	CPUProfile   = "cpu-profile"

	// The type of database for application and snapshots databases
	AppDBBackend = "app-db-backend"
)

// GRPC-related flags.
const (
	GRPCOnly       = "grpc-only"
	GRPCEnable     = "grpc.enable"
	GRPCAddress    = "grpc.address"
	GRPCWebEnable  = "grpc-web.enable"
	GRPCWebAddress = "grpc-web.address"
)

// Cosmos API flags
const (
	RPCEnable         = "api.enable"
	EnabledUnsafeCors = "api.enabled-unsafe-cors"
)

// JSON-RPC flags
const (
<<<<<<< HEAD
	JSONRPCEnable               = "json-rpc.enable"
	JSONRPCAPI                  = "json-rpc.api"
	JSONRPCAddress              = "json-rpc.address"
	JSONWsAddress               = "json-rpc.ws-address"
	JSONRPCWSOrigins            = "json-rpc.ws-origins"
	JSONRPCGasCap               = "json-rpc.gas-cap"
	JSONRPCAllowInsecureUnlock  = "json-rpc.allow-insecure-unlock"
	JSONRPCEVMTimeout           = "json-rpc.evm-timeout"
	JSONRPCTxFeeCap             = "json-rpc.txfee-cap"
	JSONRPCFilterCap            = "json-rpc.filter-cap"
	JSONRPCLogsCap              = "json-rpc.logs-cap"
	JSONRPCBlockRangeCap        = "json-rpc.block-range-cap"
	JSONRPCHTTPTimeout          = "json-rpc.http-timeout"
	JSONRPCHTTPIdleTimeout      = "json-rpc.http-idle-timeout"
	JSONRPCAllowUnprotectedTxs  = "json-rpc.allow-unprotected-txs"
	JSONRPCMaxOpenConnections   = "json-rpc.max-open-connections"
	JSONRPCEnableIndexer        = "json-rpc.enable-indexer"
	JSONRPCBatchRequestLimit    = "json-rpc.batch-request-limit"
	JSONRPCBatchResponseMaxSize = "json-rpc.batch-response-max-size"
=======
	JSONRPCEnable              = "json-rpc.enable"
	JSONRPCAPI                 = "json-rpc.api"
	JSONRPCAddress             = "json-rpc.address"
	JSONWsAddress              = "json-rpc.ws-address"
	JSONRPCGasCap              = "json-rpc.gas-cap"
	JSONRPCAllowInsecureUnlock = "json-rpc.allow-insecure-unlock"
	JSONRPCEVMTimeout          = "json-rpc.evm-timeout"
	JSONRPCTxFeeCap            = "json-rpc.txfee-cap"
	JSONRPCFilterCap           = "json-rpc.filter-cap"
	JSONRPCLogsCap             = "json-rpc.logs-cap"
	JSONRPCBlockRangeCap       = "json-rpc.block-range-cap"
	JSONRPCHTTPTimeout         = "json-rpc.http-timeout"
	JSONRPCHTTPIdleTimeout     = "json-rpc.http-idle-timeout"
	JSONRPCAllowUnprotectedTxs = "json-rpc.allow-unprotected-txs"
	JSONRPCMaxOpenConnections  = "json-rpc.max-open-connections"
	JSONRPCEnableIndexer       = "json-rpc.enable-indexer"
	JSONRPCEnableProfiling     = "json-rpc.enable-profiling"
>>>>>>> 98363805
	// JSONRPCEnableMetrics enables EVM RPC metrics server.
	// Set to `metrics` which is hardcoded flag from go-ethereum.
	// https://github.com/ethereum/go-ethereum/blob/master/metrics/metrics.go#L35-L55
	JSONRPCEnableMetrics            = "metrics"
	JSONRPCFixRevertGasRefundHeight = "json-rpc.fix-revert-gas-refund-height"
)

// EVM flags
const (
	EVMTracer                  = "evm.tracer"
	EVMMaxTxGasWanted          = "evm.max-tx-gas-wanted"
	EVMEnablePreimageRecording = "evm.cache-preimage"
)

// TLS flags
const (
	TLSCertPath = "tls.certificate-path"
	TLSKeyPath  = "tls.key-path"
)

// AddTxFlags adds common flags for commands to post tx
func AddTxFlags(cmd *cobra.Command) (*cobra.Command, error) {
	cmd.PersistentFlags().String(flags.FlagChainID, "", "Specify Chain ID for sending Tx")
	cmd.PersistentFlags().String(flags.FlagFrom, "", "Name or address of private key with which to sign")
	cmd.PersistentFlags().String(flags.FlagFees, "", "Fees to pay along with transaction; eg: 10aatom")
	cmd.PersistentFlags().String(flags.FlagGasPrices, "", "Gas prices to determine the transaction fee (e.g. 10aatom)")
	cmd.PersistentFlags().String(flags.FlagNode, "tcp://localhost:26657", "<host>:<port> to tendermint rpc interface for this chain")                                                                                                   //nolint:lll
	cmd.PersistentFlags().Float64(flags.FlagGasAdjustment, flags.DefaultGasAdjustment, "adjustment factor to be multiplied against the estimate returned by the tx simulation; if the gas limit is set manually this flag is ignored ") //nolint:lll
	cmd.PersistentFlags().StringP(flags.FlagBroadcastMode, "b", flags.BroadcastSync, "Transaction broadcasting mode (sync|async)")
	cmd.PersistentFlags().String(flags.FlagKeyringBackend, keyring.BackendOS, "Select keyring's backend")

	// --gas can accept integers and "simulate"
	// cmd.PersistentFlags().Var(&flags.GasFlagVar, "gas", fmt.Sprintf(
	//	"gas limit to set per-transaction; set to %q to calculate required gas automatically (default %d)",
	//	flags.GasFlagAuto, flags.DefaultGasLimit,
	// ))

	// viper.BindPFlag(flags.FlagTrustNode, cmd.Flags().Lookup(flags.FlagTrustNode))
	if err := viper.BindPFlag(flags.FlagNode, cmd.PersistentFlags().Lookup(flags.FlagNode)); err != nil {
		return nil, err
	}
	if err := viper.BindPFlag(flags.FlagKeyringBackend, cmd.PersistentFlags().Lookup(flags.FlagKeyringBackend)); err != nil {
		return nil, err
	}
	return cmd, nil
}<|MERGE_RESOLUTION|>--- conflicted
+++ resolved
@@ -37,7 +37,6 @@
 
 // JSON-RPC flags
 const (
-<<<<<<< HEAD
 	JSONRPCEnable               = "json-rpc.enable"
 	JSONRPCAPI                  = "json-rpc.api"
 	JSONRPCAddress              = "json-rpc.address"
@@ -57,25 +56,7 @@
 	JSONRPCEnableIndexer        = "json-rpc.enable-indexer"
 	JSONRPCBatchRequestLimit    = "json-rpc.batch-request-limit"
 	JSONRPCBatchResponseMaxSize = "json-rpc.batch-response-max-size"
-=======
-	JSONRPCEnable              = "json-rpc.enable"
-	JSONRPCAPI                 = "json-rpc.api"
-	JSONRPCAddress             = "json-rpc.address"
-	JSONWsAddress              = "json-rpc.ws-address"
-	JSONRPCGasCap              = "json-rpc.gas-cap"
-	JSONRPCAllowInsecureUnlock = "json-rpc.allow-insecure-unlock"
-	JSONRPCEVMTimeout          = "json-rpc.evm-timeout"
-	JSONRPCTxFeeCap            = "json-rpc.txfee-cap"
-	JSONRPCFilterCap           = "json-rpc.filter-cap"
-	JSONRPCLogsCap             = "json-rpc.logs-cap"
-	JSONRPCBlockRangeCap       = "json-rpc.block-range-cap"
-	JSONRPCHTTPTimeout         = "json-rpc.http-timeout"
-	JSONRPCHTTPIdleTimeout     = "json-rpc.http-idle-timeout"
-	JSONRPCAllowUnprotectedTxs = "json-rpc.allow-unprotected-txs"
-	JSONRPCMaxOpenConnections  = "json-rpc.max-open-connections"
-	JSONRPCEnableIndexer       = "json-rpc.enable-indexer"
-	JSONRPCEnableProfiling     = "json-rpc.enable-profiling"
->>>>>>> 98363805
+	JSONRPCEnableProfiling      = "json-rpc.enable-profiling"
 	// JSONRPCEnableMetrics enables EVM RPC metrics server.
 	// Set to `metrics` which is hardcoded flag from go-ethereum.
 	// https://github.com/ethereum/go-ethereum/blob/master/metrics/metrics.go#L35-L55

--- conflicted
+++ resolved
@@ -86,15 +86,5 @@
 	if err := msg.VerifySender(signer); err != nil {
 		return errorsmod.Wrapf(errortypes.ErrorInvalidSigner, "signature verification failed: %s", err.Error())
 	}
-<<<<<<< HEAD
-
-	// set up the sender to the transaction field if not already
-	if msg.From != "" && msg.From != sender.Hex() {
-		return errorsmod.Wrapf(errortypes.ErrInvalidRequest, "invalid from address; expected %q; got: %q", sender.Hex(), msg.From)
-	}
-
-	msg.From = sender.Hex()
-=======
->>>>>>> 3b956893
 	return nil
 }